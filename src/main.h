--- conflicted
+++ resolved
@@ -4,15 +4,7 @@
 
 constexpr int AU_FORMAT_VERSION = 1; // TODO extract
 
-<<<<<<< HEAD
 int json2au(int argc, const char * const *argv);
-int canned(int argc, const char * const *argv);
 int stats(int argc, const char * const *argv);
 int grep(int argc, const char * const *argv);
-int tail(int argc, const char * const *argv);
-=======
-int json2au(int argc, char **argv);
-int stats(int argc, char **argv);
-int grep(int argc, char **argv);
-int tail(int argc, char **argv);
->>>>>>> 73798bb8
+int tail(int argc, const char * const *argv);