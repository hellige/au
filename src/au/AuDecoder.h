#pragma once

<<<<<<< HEAD
#include "ParseError.h"
=======
#include "au/ParseError.h"
#include "au/AuCommon.h"
>>>>>>> 16fac4c8

#include <cstdint>
#include <cstdio>
#include <cstring>
#include <iostream>
#include <string>
#include <string_view>
#include <utility>
#include <vector>

#include <fcntl.h>
#include <unistd.h>
#include <cstddef>
#include <chrono>

// TODO add explicit 4-byte float support
// TODO add small int and small dict-ref support
// TODO add short string-length support (roll into 'S')
// TODO add position tracking and length validation

class FileByteSource {
protected:
  const size_t BUFFER_SIZE;

  char *buf_;   //< Working buffer
  size_t pos_;  //< Current position in the underlying data stream
  char *cur_;   //< Current position in the working buffer
  char *limit_; //< End of the current working buffer
  int fd_;      //< Underlying data stream

  bool waitForData_;

public:
  explicit FileByteSource(const std::string &fname, bool waitForData,
                          size_t bufferSizeInK = 256)
      : BUFFER_SIZE(bufferSizeInK * 1024), buf_(new char[BUFFER_SIZE]),
        pos_(0), cur_(buf_), limit_(buf_), waitForData_(waitForData)
  {
    if (fname == "-") {
      fd_ = fileno(stdin);
    } else {
      fd_ = ::open(fname.c_str(), O_RDONLY);
    }
    if (fd_ == -1)
      THROW_RT("open: " << strerror(errno) << " (" << fname << ")");
#ifndef __APPLE__
    ::posix_fadvise(fd_, 0, 0, 1);  // FDADVICE_SEQUENTIAL TODO report error?
#endif
  }

  FileByteSource(const FileByteSource &) = delete;
  FileByteSource(FileByteSource &&) = delete;
  FileByteSource &operator=(const FileByteSource &) = delete;
  FileByteSource &operator=(FileByteSource &&) = delete;

  ~FileByteSource() {
    close(fd_); // TODO report error?
    delete[] buf_;
  }

  /// Position in the underlying data stream
  size_t pos() const { return pos_; }

  class Byte {
    int value_;
  public:
    explicit Byte(char c) : value_(static_cast<uint8_t >(c)) {}
  private:
    Byte() : value_(-1) {}
  public:
    bool isEof() const { return value_ == -1; }
    char charValue() const {
      if (isEof()) throw std::runtime_error("Tried to get value of eof");
      return static_cast<char>(value_);
    }
    std::byte byteValue() const {
      if (isEof()) throw std::runtime_error("Tried to get value of eof");
      return static_cast<std::byte>(value_);
    }
    static Byte Eof() { return Byte(); }
    friend bool operator ==(Byte b, char c) {
      return b.value_ == c;
    }
    friend bool operator ==(Byte b, Byte c) {
      return b.value_ == c.value_;
    }
    friend bool operator !=(Byte b, char c) {
      return b.value_ != c;
    }
    friend bool operator !=(Byte b, Byte c) {
      return b.value_ != c.value_;
    }
    friend std::ostream &operator<<(std::ostream &o, Byte b) {
      if (b.isEof()) return o << "EOF";
      return o << '\'' << static_cast<char>(b.value_)
               << "' (0x" << std::hex << b.value_ << ")";
    }
  };

  Byte next() {
    while (cur_ == limit_) if (!read()) return Byte::Eof();
    pos_++;
    return Byte(*cur_++);
  }

  Byte peek() {
    while (cur_ == limit_) if (!read()) return Byte::Eof();
    return Byte(*cur_);
  }

  template<typename T>
  void read(T *t, size_t len) {
    char *buf = static_cast<char *>(static_cast<void *>(t));
    read(len, [&](std::string_view fragment) {
      ::memcpy(buf, fragment.data(), fragment.size());
      buf += fragment.size();
    });
  }

  template<typename F>
  void read(size_t len, F func) {
    while (len) {
      while (cur_ == limit_)
        if (!read())
          THROW("reached eof while trying to read " << len << " bytes");
      // limit_ > cur_, so cast to size_t is fine...
      auto first = std::min(len, static_cast<size_t>(limit_ - cur_));
      func(std::string_view(cur_, first));
      pos_ += first;
      cur_ += first;
      len -= first;
    }
  }

  void skip(size_t len) {
    read(len, [](std::string_view) {});
  }

  void seek(size_t abspos) {
    if (abspos > pos_)
      THROW_RT("seeking forward not supported");
    auto relseek = pos_ - abspos;
    if (relseek <= static_cast<size_t>(cur_ - buf_)) {
      cur_ -= relseek;
      pos_ -= relseek;
    } else {
      auto pos = lseek(fd_, static_cast<off_t>(abspos), SEEK_SET);
      if (pos < 0) {
        THROW_RT("failed to seek to desired location: " << strerror(errno));
      }
      cur_ = limit_ = buf_;
      pos_ = static_cast<size_t>(pos);
      if (!read())
        THROW_RT("failed to read from new location");
    }
  }

protected:
  /// Free space in the buffer
  size_t buffFree() const {
    return BUFFER_SIZE - (limit_ - buf_);
  }

  /// @return true if some data was read, false of 0 bytes were read.
  bool read() {
    return read(BUFFER_SIZE / 16);
  }
  bool read(size_t minHistSz) {
    // Keep a minimum amount of consumed data in the buffer so we can seek back
    // even in non-seekable data streams.
    //const auto minHistSz = (BUFFER_SIZE / 16);
    if (cur_ > buf_ + minHistSz) {
      auto startOfHistory = cur_ - minHistSz;
      memmove(buf_, startOfHistory,
              static_cast<size_t>(limit_ - startOfHistory));
      auto shift = startOfHistory - buf_;
      cur_ -= shift;
      limit_ -= shift;
    }

    ssize_t bytesRead = 0;
    do {
      bytesRead = ::read(fd_, limit_, buffFree());
      if (bytesRead < 0) // TODO: && errno != EAGAIN ?
        THROW_RT("Error reading file: " << strerror(errno));
      if (bytesRead == 0 && waitForData_)
        sleep(1);
    } while (!bytesRead && waitForData_);

    if (!bytesRead) return false;
    limit_ += bytesRead;
    return true;
  }
};

namespace {

class BaseParser {
protected:
  FileByteSource &source_;

  explicit BaseParser(FileByteSource &source)
      : source_(source) {}

  void expect(char e) const {
    auto c = source_.next();
    if (c == e) return;
    THROW("Unexpected character: " << c);
  }

  uint32_t readBackref() const {
    uint32_t val;
    source_.read(&val, sizeof(val));
    return val;
  }

  double readDouble() const {
    double val;
    static_assert(sizeof(val) == 8, "sizeof(double) must be 8");
    source_.read(&val, sizeof(val));
    return val;
  }

  std::chrono::nanoseconds readTime() const {
    uint64_t nanos;
    source_.read(&nanos, sizeof(nanos));
    std::chrono::nanoseconds n(nanos);
    return n;
  }

  uint64_t readVarint() const {
    auto shift = 0u;
    uint64_t result = 0;
    while (true) {
      if (shift >= 64u)
        THROW("Bad varint encoding");
      auto next = source_.next();
      if (next.isEof())
        THROW("Unexpected end of file");
      auto i = next.byteValue();
      const auto valueMask = std::byte(0x7f);
      const auto moreMask = std::byte(0x80);
      result |= static_cast<uint64_t>(i & valueMask) << shift;
      shift += 7;
      if ((i & moreMask) != moreMask) break;
    }
    return result;
  }

  template<typename Handler>
  void parseString(size_t pos, size_t len, Handler &handler) const {
    handler.onStringStart(pos, len);
    source_.read(len, [&](std::string_view fragment) {
      handler.onStringFragment(fragment);
    });
    handler.onStringEnd();
  }

  template<typename Handler>
  void parseString(size_t pos, Handler &handler) const {
    auto len = readVarint();
    parseString(pos, len, handler);
  }

  void term() const {
    expect(marker::RecordEnd);
    expect('\n');
  }
};

template<typename Handler>
class ValueParser : BaseParser {
  Handler &handler_;

public:
  ValueParser(FileByteSource &source, Handler &handler)
      : BaseParser(source), handler_(handler) {}

  void value() const {
    size_t sov = source_.pos();
    auto c = source_.next();
    if (c.isEof())
      THROW("Unexpected EOF at start of value");
    if (c.charValue() & 0x80) {
      handler_.onDictRef(sov, (uint8_t)c.charValue() & ~0x80);
      return;
    }
    int val = (uint8_t)c.charValue() & ~0xe0;
    if (c.charValue() & 0x40) {
      if (c.charValue() & 0x20)
        handler_.onUint(sov, val);
      else
        handler_.onInt(sov, -val);
      return;
    }
    if (c.charValue() & 0x20) {
      parseString(sov, val, handler_);
      return;
    }
    switch (c.charValue()) {
      case marker::True:
        handler_.onBool(sov, true);
        break;
      case marker::False:
        handler_.onBool(sov, false);
        break;
      case marker::Null:
        handler_.onNull(sov);
        break;
      case marker::Varint:
        handler_.onUint(sov, readVarint());
        break;
      case marker::NegVarint: {
        auto i = readVarint();
        if (i > std::numeric_limits<int64_t>::max() - 1) // TODO i don't think this is the right check...
          THROW("Signed int overflows int64_t: -" << i);
        handler_.onInt(sov, -static_cast<int64_t>(i));
        break;
      }
      case marker::PosInt64: {
        uint64_t val;
        source_.read(&val, sizeof(val));
        handler_.onUint(sov, val);
        break;
      }
      case marker::NegInt64: {
        uint64_t val;
        source_.read(&val, sizeof(val));
        if (val > std::numeric_limits<int64_t>::max() - 1)
          THROW("Signed int overflows int64_t: -" << val);
        handler_.onUint(sov, -static_cast<int64_t>(val));
        break;
      }
      case marker::Double:
        handler_.onDouble(sov, readDouble());
        break;
      case marker::Timestamp:
        handler_.onTime(sov, readTime());
        break;
      case marker::DictRef:
        handler_.onDictRef(sov, readVarint());
        break;
      case marker::String:
        parseString(sov, handler_);
        break;
      case marker::ArrayStart:
        parseArray();
        break;
      case marker::ObjectStart:
        parseObject();
        break;
      default:
        THROW("Unexpected character at start of value: " << c);
    }
  }

private:
  void key() const {
      // TODO clean up... this is ugly and redundant. also see the dict-add case
    auto c = source_.peek();
    if (c.isEof())
      THROW("Unexpected EOF at start of key");
    if (c.charValue() & 0x80) {
      value();
      return;
    }
    if ((c.charValue() & ~0x1f) == 0x20) {
      value();
      return;
    }
    switch (c.charValue()) {
      case marker::String:
      case marker::DictRef:
        value();
        break;
      default:
        THROW("Unexpected character at start of key: " << c);
    }
  }

  void parseArray() const {
    handler_.onArrayStart();
    while (source_.peek() != marker::ArrayEnd) value();
    expect(marker::ArrayEnd);
    handler_.onArrayEnd();
  }

  void parseObject() const {
    handler_.onObjectStart();
    while (source_.peek() != marker::ObjectEnd) {
      key();
      value();
    }
    expect(marker::ObjectEnd);
    handler_.onObjectEnd();
  }
};

template<typename Handler>
class RecordParser : BaseParser {
  static constexpr int AU_FORMAT_VERSION = 1;
  Handler &handler_;

public:
  RecordParser(FileByteSource &source, Handler &handler)
      : BaseParser(source), handler_(handler) {}

  void parseStream() const {
    while (source_.peek() != EOF) record();
  }

private:
  void record() const {
    auto c = source_.next();
    if (c.isEof()) THROW("Unexpected EOF at start of record");
    handler_.onRecordStart(source_.pos() - 1);
    switch (c.charValue()) {
      case 'H': {
        uint64_t version;
        c = source_.next();
        if ((c.charValue() & ~0x1f) == 0x60) {
          version = c.charValue() & 0x1f;
        } else if (c == marker::Varint) {
          version = readVarint();
        } else {
          THROW("Expected version number"); // TODO
        }
        if (version != AU_FORMAT_VERSION) {
          THROW("Bad format version: expected " << AU_FORMAT_VERSION
                                                << ", got " << version);
        }
        handler_.onHeader(version);
        term();
        break;
      }
      case 'C':
        term();
        handler_.onDictClear();
        break;
      case 'A': {
        auto backref = readBackref();
        handler_.onDictAddStart(backref);
        while (source_.peek() != marker::RecordEnd) {
          size_t sov = source_.pos();
          c = source_.next();
          if (((uint8_t)c.charValue() & ~0x1fu) == 0x20) {
            parseString(sov, (uint8_t)c.charValue() & 0x1fu, handler_);
          } else if (c == marker::String) {
            parseString(sov, handler_);
          } else {
            THROW("Expected a string"); // TODO
          }
        }
        term();
        break;
      }
      case 'V': {
        auto backref = readBackref();
        auto len = readVarint();
        auto startOfValue = source_.pos();
        handler_.onValue(backref, len - 2, source_);
        term();
        if (source_.pos() - startOfValue != len)
          THROW(
              "could be a parse error, or internal error: value handler didn't skip value!");
        break;
      }
      default:
        THROW("Unexpected character at start of record: " << c);
    }
  }
};

}

struct NoopValueHandler {
  virtual ~NoopValueHandler() = default;

  virtual void onObjectStart() {}
  virtual void onObjectEnd() {}
  virtual void onArrayStart() {}
  virtual void onArrayEnd() {}
  virtual void onNull([[maybe_unused]] size_t pos) {}
  virtual void onBool([[maybe_unused]] size_t pos, bool) {}
  virtual void onInt([[maybe_unused]] size_t pos, int64_t) {}
  virtual void onUint([[maybe_unused]] size_t pos, uint64_t) {}
  virtual void onDouble([[maybe_unused]] size_t pos, double) {}
  virtual void onTime([[maybe_unused]] size_t pos,
                      [[maybe_unused]] std::chrono::nanoseconds nanos) {}
  virtual void onDictRef([[maybe_unused]] size_t pos,
                         [[maybe_unused]] size_t dictIdx) {}
  virtual void onStringStart([[maybe_unused]] size_t sov,
                             [[maybe_unused]] size_t length) {}
  virtual void onStringEnd() {}
  virtual void onStringFragment([[maybe_unused]] std::string_view fragment) {}
};

struct NoopRecordHandler {
  virtual ~NoopRecordHandler() = default;

  virtual void onRecordStart([[maybe_unused]] size_t absPos) {}
  virtual void onValue([[maybe_unused]]size_t relDictPos, size_t len,
                       FileByteSource &source) {
    source.skip(len);
  }
  virtual void onHeader([[maybe_unused]] uint64_t version) {}
  virtual void onDictClear() {}
  virtual void onDictAddStart([[maybe_unused]] size_t relDictPos) {}
  virtual void onStringStart([[maybe_unused]] size_t strLen) {}
  virtual void onStringEnd() {}
  virtual void onStringFragment([[maybe_unused]] std::string_view fragment) {}
  virtual void onParseEnd() {}
};

class AuDecoder {
  std::string filename_;

public:
  AuDecoder(const std::string &filename)
      : filename_(filename) {}

  template<typename H>
  void decode(H &handler, bool waitForData) const {
    FileByteSource source(filename_, waitForData);
    try {
      RecordParser<H>(source, handler).parseStream();
      handler.onParseEnd();
    } catch (parse_error &e) {
      std::cerr << e.what() << std::endl;
    }
  }
};<|MERGE_RESOLUTION|>--- conflicted
+++ resolved
@@ -1,11 +1,7 @@
 #pragma once
 
-<<<<<<< HEAD
-#include "ParseError.h"
-=======
 #include "au/ParseError.h"
 #include "au/AuCommon.h"
->>>>>>> 16fac4c8
 
 #include <cstdint>
 #include <cstdio>
