--- conflicted
+++ resolved
@@ -85,15 +85,11 @@
 
 }
 
-<<<<<<< HEAD
-int grep(int argc, const char * const *argv) {
-=======
 // TODO teach grep to recognize null/true/false when appropriate
 // TODO teach grep how to do -C/-A/-B. keep a running position of sor for nth record back and n "force dump" records forward, rewind and dump on match, etc
 //      dumping up to current would naturally move running position forward to rewind would naturally still work.
 
-int grep(int argc, char **argv) {
->>>>>>> 8ca0040c
+int grep(int argc, const char * const *argv) {
   Dictionary dictionary;
   JsonHandler jsonHandler(dictionary);
 
