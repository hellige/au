--- conflicted
+++ resolved
@@ -87,15 +87,9 @@
     cmd.add(fileNames);
     cmd.parse(argc, argv);
 
-<<<<<<< HEAD
     if (intCnt.getValue()) {
       handler = &smallIntRecordHandler;
-    } else if (dictDump.getValue()) {
-=======
-    if (intCnt.isSet()) {
-      handler = &smallIntRecordHandler;
     } else if (dictDump.isSet()) {
->>>>>>> 1dadfe15
       handler = &dictDumpHandler;
     }
 
