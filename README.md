[![Build status](https://github.com/hellige/au/actions/workflows/ci.yml/badge.svg)](https://github.com/hellige/au/actions?workflow=CI)
[![Code coverage](https://codecov.io/gh/hellige/au/branch/master/graph/badge.svg)](https://codecov.io/gh/hellige/au)
[![GitHub release](https://img.shields.io/github/v/release/hellige/au?include_prereleases&sort=semver)](https://github.com/hellige/au/releases)
[![GitHub license](https://img.shields.io/github/license/hellige/au)](https://github.com/hellige/au/blob/master/LICENSE)

`au` is a file format, header-only C++ library and command-line tool for
working with sequential record-oriented data, primarily log files.


## Motivation and usage

Ok, so you're doing some logging. The records have some structure but it's
ragged and irregular, like maybe every line has a timestamp and a couple of
other fields, but beyond that different kinds of events have different fields.
So you decide to use JSON. But now your files start getting really big, the key
names are duplicated all over the place, you have lots of huge ASCII timestamps
all over the place, and it all feels pretty wasteful. Your program is also
spending lots of time formatting JSON, which feels pretty wasteful as well.

But there are a few things that you don't want to lose:
 - structured but schemaless: the records are nicely structured but also
   self-describing. You don't need to update a schema in order to add a new
   record type or otherwise rearrange the content of your logs.
 - greppable, tailable: you can use unix tools to inspect these files in ways
   normal for log files, particularly being able to tail the end of the file
   without having to start at the very beginning.
   
`au` is the tool for you!

Replace your JSON-writing code with calls to `au`. We've observed roughly a 3:1
reduction in file size and a considerable improvement in logging performance.
Using the command-line tool, you can still grep/tail files while they're being
written:

    # decode/follow records as they're appended to the end of the file:
    $ au tail -f mylog.au

    # find records matching a string pattern, include 5 records of context
    # before and after:
    $ au grep -C 5 2018-07-16T08:01:23.102 mylog.au

This is all pretty nice, but let's imagine your files are still annoyingly
large, say 10G.  Grepping is slow, and you need to find things quickly. These
are log files, and all (or most) records have certain useful keys, a timestamp
and and event ID, which happen to be roughly sequentially ordered in the file.

You can find a record containing a particular key/value pair:

    $ au grep -k eventTime 2018-07-16T08:01:23.102 biglog.au
    
which might take a long time. But if you know the values of that key are
roughly ordered, you can also tell `au` to take advantage of that fact by doing
a binary search:

    $ au grep -o eventTime 2018-07-16T08:01:23.102 biglog.au
    
This often reduces a multi-minute grep to 100ms! And you can also request
a specific number of matches, records of context before/after your match, etc.
(see `au grep --help` for details).

### Compressed files

When your files are big enough to be annoying, you'll probably also want to
compress them after writing.  In order to keep supporting binary search, `au`
can read and index gzipped files, after which binary search is supported there
too:

    # build an index of the file, written to biglog.au.gz.auzx:
    $ au zindex biglog.au.zx

    # note grep is now zgrep! this is still a binary search:
    $ au zgrep -o eventTime 2018-07-16T08:01:23.102 biglog.au.gz

### Patterns

`au grep` takes advantage of the typed nature of JSON values when possible for
searching. The default is to treat the pattern as possibly any type and try to
match against values of any type, including string values. You can provide
hints on the command line, for example that the pattern should be considered an
integer and only matched against integer values. Special support is provided
for timestamps, because although they aren't a distinct type in JSON, they're
very common in log files. A pattern like:
    
    2018-03-27T18:45:00.123456789
    
will be recognized as a timestamp. Prefixes will match ranges of time, so that
for instance:

    $ au grep -k eventTime 2018-03-27T18:45:00.12 file.au
    
will match any event having an `eventTime` in the given 10ms window, and
`2018-03-27T18` will match events anywhere in the entire hour. Timestamps are
decoded as JSON strings. The encoding library has dedicated functions for
encoding timestamps, while the JSON encoder included in the command-line tool
will recognize strings that happen to be representable as timestamps and encode
them as such.

<<<<<<< HEAD
## Rolling your own decoder

Start with an `AuByteSource`. Use the provided `BufferByteSource` if you have an
in-memory buffer with the `au` data. If you're starting with an on-disk file,
use the `FileByteSourceImpl`. Or inherit from `AuByteSource` if you have more
specialized needs.

In the `src/au/Handlers.h` file you will find a `NoopRecordHandler` and a
`NoopValueHandler` that you can inherit from and override the pieces you're
interested in.

You'll need a value handler like the `NoopValueHandler`. Let's call this
`MyValueHandler`.

You also need a different `ValueHandler` to give to the `au::AuRecordHandler`
(let's call it `OnValueHandler`). This just needs to implement an `onValue()`
that does something like:
```
struct OnValueHandler {
    onValue(AuByteSource &src, Dictionary &dict) {
        MyValueHandler vHandler(dict);
        au::ValueParser parser(src, vHandler);
        parser.value();
    }
};
```

Instead of using `au::AuRecordHandler` directly, you can roll your own (perhaps
by ineriting from `NoopRecordHandler`).

Putting it all together:
```
    au::BufferByteSource auBuf(buf, len);
    au::Dictionary dict;
    OnValueHandler onValueHandler;
    au::AuRecordHandler<OnValueHandler> recHandler(dict, onValueHandler);
    au::RecordParser(auBuf, recHandler).parseStream();
```

The call graph looks like:
`au::RecordParser -> au::RecordHandler -> OnValueHandler -> au::ValueParser -> MyValueHandler`
=======

## Building from source

We use git submodules to include some dependencies. The build is via CMake. You
can set the usual options to control your compiler, build type, etc., but the
crash course is:

    $ git submdoule update -i
    $ mkdir -p out/rel
    $ cd out/rel
    $ cmake -DCMAKE_BUILD_TYPE=Release -DSTATIC=On ../..
    $ make
    $ src/au --version

You can run the unit tests in your cmake build directory with:

    $ make unittest

Alternatively, you might use `ctest`.

_Please note that tarballs downloaded from Github releases do not include
submodules, and so building from one of those won't work. Best to just clone
the repo and check out the relevant tag._
>>>>>>> 4db038b7
<|MERGE_RESOLUTION|>--- conflicted
+++ resolved
@@ -95,7 +95,6 @@
 will recognize strings that happen to be representable as timestamps and encode
 them as such.
 
-<<<<<<< HEAD
 ## Rolling your own decoder
 
 Start with an `AuByteSource`. Use the provided `BufferByteSource` if you have an
@@ -137,7 +136,6 @@
 
 The call graph looks like:
 `au::RecordParser -> au::RecordHandler -> OnValueHandler -> au::ValueParser -> MyValueHandler`
-=======
 
 ## Building from source
 
@@ -160,5 +158,4 @@
 
 _Please note that tarballs downloaded from Github releases do not include
 submodules, and so building from one of those won't work. Best to just clone
-the repo and check out the relevant tag._
->>>>>>> 4db038b7
+the repo and check out the relevant tag._